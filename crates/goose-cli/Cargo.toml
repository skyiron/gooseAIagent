--- conflicted
+++ resolved
@@ -30,9 +30,6 @@
 dirs = "4.0"
 strum = "0.26"
 strum_macros = "0.26"
-<<<<<<< HEAD
-reqwest = { version = "0.11", features = ["json", "rustls-tls"], default-features = false }
-=======
 reqwest = { version = "0.12.9", features = [
         "rustls-tls",
         "json",
@@ -45,7 +42,6 @@
         "http2",
         "stream"
     ], default-features = false }
->>>>>>> de90c557
 rand = "0.8.5"
 async-trait = "0.1"
 rustyline = "15.0.0"
@@ -55,6 +51,3 @@
 [dev-dependencies]
 tempfile = "3"
 temp-env = { version = "0.3.6", features = ["async_closure"] }
-
-#[target.aarch64-unknown-linux-gnu]
-#linker = "aarch64-linux-gnu-ld"
